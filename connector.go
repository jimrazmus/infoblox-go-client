--- conflicted
+++ resolved
@@ -57,11 +57,7 @@
 type HttpRequestBuilder interface {
 	Init(HostConfig)
 	BuildUrl(r RequestType, objType string, ref string, returnFields []string) (urlStr string)
-<<<<<<< HEAD
-	BuildBody(r RequestType, obj IBObject, eaSearch EA) (jsonStr []byte)
-=======
 	BuildBody(r RequestType, obj IBObject) (jsonStr []byte)
->>>>>>> 2300359f
 	BuildRequest(r RequestType, obj IBObject, ref string) (req *http.Request, err error)
 }
 
@@ -186,13 +182,8 @@
 	return u.String()
 }
 
-<<<<<<< HEAD
-func (wrb *WapiRequestBuilder) BuildBody(t RequestType, obj IBObject, eaSearch EA) []byte {
-	var jsonStr []byte
-=======
 func (wrb *WapiRequestBuilder) BuildBody(t RequestType, obj IBObject) []byte {
 	var objJson []byte
->>>>>>> 2300359f
 	var err error
 
 	objJson, err = json.Marshal(obj)
@@ -201,27 +192,6 @@
 		return nil
 	}
 
-<<<<<<< HEAD
-	if t == GET && len(eaSearch) > 0 {
-		payload := make(map[string]string)
-		json.Unmarshal(jsonStr, &payload)
-		for k, v := range eaSearch {
-			str, ok := v.(string)
-			if !ok {
-				log.Printf("Cannot marshal EA Search attribute for '%s'\n", k)
-			} else {
-				payload["*"+k] = str
-			}
-		}
-		jsonStr, err = json.Marshal(payload)
-		if err != nil {
-			log.Printf("Cannot marshal EA's in the payload: '%s'", payload)
-			return nil
-		}
-	}
-
-	return jsonStr
-=======
 	eaSearch := obj.EaSearch()
 	if t == GET && len(eaSearch) > 0 {
 		eaSearchJson, err := json.Marshal(eaSearch)
@@ -233,7 +203,6 @@
 	}
 
 	return objJson
->>>>>>> 2300359f
 }
 
 func (wrb *WapiRequestBuilder) BuildRequest(t RequestType, obj IBObject, ref string) (req *http.Request, err error) {
@@ -249,11 +218,7 @@
 
 	var bodyStr []byte
 	if obj != nil {
-<<<<<<< HEAD
-		bodyStr = wrb.BuildBody(t, obj, eaSearch)
-=======
 		bodyStr = wrb.BuildBody(t, obj)
->>>>>>> 2300359f
 	}
 
 	req, err = http.NewRequest(t.toMethod(), urlStr, bytes.NewBuffer(bodyStr))
